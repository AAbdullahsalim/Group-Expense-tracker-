--- conflicted
+++ resolved
@@ -21,10 +21,7 @@
   const [user, setUser] = useState<any>(null)
   const [editingExpense, setEditingExpense] = useState<Expense | null>(null)
   const [isEditModalOpen, setIsEditModalOpen] = useState(false)
-<<<<<<< HEAD
-=======
   const [groupId, setGroupId] = useState<string>('')
->>>>>>> 90a8e614
   const router = useRouter()
   const supabase = createClient()
 
